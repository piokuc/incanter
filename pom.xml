--- conflicted
+++ resolved
@@ -1,7 +1,8 @@
-<<<<<<< HEAD
-<?xml version="1.0" encoding="UTF-8"?>
-
-<project xmlns="http://maven.apache.org/POM/4.0.0" xmlns:xsi="http://www.w3.org/2001/XMLSchema-instance" xsi:schemaLocation="http://maven.apache.org/POM/4.0.0 http://maven.apache.org/maven-v4_0_0.xsd">
+<?xml version="1.0" encoding="utf-8"?>
+<project xmlns="http://maven.apache.org/POM/4.0.0"
+         xmlns:xsi="http://www.w3.org/2001/XMLSchema-instance"
+         xsi:schemaLocation="http://maven.apache.org/POM/4.0.0
+                             http://maven.apache.org/xsd/maven-4.0.0.xsd">
   <modelVersion>4.0.0</modelVersion>
 
   <parent>
@@ -10,80 +11,6 @@
     <version>1.0-master-SNAPSHOT</version>
     <relativePath>incanter-parent/pom.xml</relativePath>
   </parent>
-=======
-<?xml version="1.0" encoding="utf-8"?>
-<project xmlns="http://maven.apache.org/POM/4.0.0"
-         xmlns:xsi="http://www.w3.org/2001/XMLSchema-instance"
-         xsi:schemaLocation="http://maven.apache.org/POM/4.0.0
-                             http://maven.apache.org/xsd/maven-4.0.0.xsd">
-  <modelVersion>4.0.0</modelVersion> 
-  <artifactId>incanter</artifactId>
-  <groupId>incanter</groupId>
-  <name>incanter</name>
-  <version>1.0-master-SNAPSHOT</version>
-  <build>
-    <plugins>
-      <plugin>
-        <groupId>com.theoryinpractise</groupId>
-        <artifactId>clojure-maven-plugin</artifactId>
-        <version>1.3</version>
-        <configuration>
-          <testScript>src/test/clojure/incanter/mvn_tests.clj</testScript>
-        </configuration>
-        <executions>
-    <!--
-          <execution>
-            <id>compile</id>
-            <phase>compile</phase>
-            <goals>
-              <goal>compile</goal>
-            </goals>
-    </execution>
-    -->
-          <execution>
-            <id>test</id>
-            <phase>test</phase>
-            <goals>
-              <goal>test</goal>
-            </goals>
-          </execution>        
-        </executions>
-      </plugin>
-      <plugin>
-        <artifactId>maven-compiler-plugin</artifactId>
-        <configuration>
-          <source>1.5</source>
-          <target>1.5</target>
-        </configuration>
-      </plugin>
-
-      <plugin>
-        <artifactId>maven-assembly-plugin</artifactId>
-        <configuration>
-          <descriptorRefs>
-            <descriptorRef>jar-with-dependencies</descriptorRef>
-          </descriptorRefs>
-          <finalName>incanter-exec</finalName>
-          <appendAssemblyId>false</appendAssemblyId>
-          <archive>
-            <manifest>
-              <!-- <mainClass>jline.ConsoleRunner</mainClass> -->
-              <mainClass>clojure.main</mainClass> 
-            </manifest>
-          </archive>
-        </configuration>
-        <executions>
-          <execution>
-            <id>make-assembly</id> <!-- this is used for inheritance merges -->
-            <phase>package</phase> <!-- append to the packaging phase. -->
-            <goals>
-              <goal>single</goal> <!-- goals == mojos -->
-            </goals>
-          </execution>
-        </executions>
-      </plugin>
-    </plugins>
->>>>>>> da729b5e
 
   <groupId>incanter</groupId>
   <artifactId>incanter</artifactId>
