--- conflicted
+++ resolved
@@ -1,8 +1,4 @@
-<<<<<<< HEAD
 (defproject incanter/incanter-excel "1.9.0-SNAPSHOT"
-=======
-(defproject incanter/incanter-excel "1.5.6-SNAPSHOT"
->>>>>>> be3bb880
   :description "Incanter-excel provides access to reading and writing Excel files."
   :url "http://incanter.org/"
   :license {:name "Eclipse Public License"
@@ -11,11 +7,7 @@
         :url "https://github.com/incanter/incanter"
         :dir "modules/incanter-excel"}
   :min-lein-version "2.0.0"
-<<<<<<< HEAD
   :dependencies [[incanter/incanter-core "1.9.0-SNAPSHOT"]
-=======
-  :dependencies [[incanter/incanter-core "1.5.6-SNAPSHOT"]
->>>>>>> be3bb880
                  [org.clojure/clojure "1.5.1"]
                  [org.apache.poi/poi-ooxml "3.9"]]
   )