<<<<<<< HEAD
(defproject incanter/incanter-io "1.9.0-SNAPSHOT"
=======
(defproject incanter/incanter-io "1.5.6-SNAPSHOT"
>>>>>>> be3bb880
  :description "Incanter-io is the I/O module of the Incanter project."
  :url "http://incanter.org/"
  :license {:name "Eclipse Public License"
            :url "http://www.eclipse.org/legal/epl-v10.html"}
  :scm {:name "git"
        :url "https://github.com/incanter/incanter"
        :dir "modules/incanter-io"}
  :min-lein-version "2.0.0"
<<<<<<< HEAD
  :dependencies [[incanter/incanter-core "1.9.0-SNAPSHOT"]
=======
  :dependencies [[incanter/incanter-core "1.5.6-SNAPSHOT"]
>>>>>>> be3bb880
                 [org.clojure/clojure "1.5.1"]
                 ;; TODO: switch to data.csv?
                 [net.sf.opencsv/opencsv "2.3"]
                 ;; TODO: switch to data.json?
                 [org.danlarkin/clojure-json "1.1"
                  :exclusions [org.clojure/clojure
                               org.clojure/clojure-contrib]]]
  )<|MERGE_RESOLUTION|>--- conflicted
+++ resolved
@@ -1,8 +1,4 @@
-<<<<<<< HEAD
 (defproject incanter/incanter-io "1.9.0-SNAPSHOT"
-=======
-(defproject incanter/incanter-io "1.5.6-SNAPSHOT"
->>>>>>> be3bb880
   :description "Incanter-io is the I/O module of the Incanter project."
   :url "http://incanter.org/"
   :license {:name "Eclipse Public License"
@@ -11,11 +7,7 @@
         :url "https://github.com/incanter/incanter"
         :dir "modules/incanter-io"}
   :min-lein-version "2.0.0"
-<<<<<<< HEAD
   :dependencies [[incanter/incanter-core "1.9.0-SNAPSHOT"]
-=======
-  :dependencies [[incanter/incanter-core "1.5.6-SNAPSHOT"]
->>>>>>> be3bb880
                  [org.clojure/clojure "1.5.1"]
                  ;; TODO: switch to data.csv?
                  [net.sf.opencsv/opencsv "2.3"]
