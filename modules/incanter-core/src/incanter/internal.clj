--- conflicted
+++ resolved
@@ -38,7 +38,6 @@
 (defn make-matrix
   ([data]
     (cond
-<<<<<<< HEAD
      (clojure.core.matrix/array? data)
        (clojure.core.matrix/coerce :clatrix data)
      (coll? (first data))
@@ -47,15 +46,6 @@
       (clx/matrix (map vector data))
      :default
       (clx/matrix (map seq data))))
-=======
-      (is-matrix data) (clx/matrix data)
-      (coll? (first data))
-        (clx/matrix data)
-      (number? (first data))
-        (clx/matrix (map vector data))
-      :default
-        (clx/matrix (map seq data))))
->>>>>>> 21f49259
   ([data ncol]
     {:pre [(number? (first data))]}
     (let [chunked  (partition ncol data)]
@@ -70,27 +60,18 @@
     `~(with-meta body {:tag type}))
 
 
-<<<<<<< HEAD
-(defmacro transform-with 
+(defmacro transform-with
   "Transforms a matrix with a Clatrix function"
   ([A op fun]
   `(let [A# ~A]
      (cond
        (clx/clatrix? A#) (~fun A#)
        (m/array? A#) (~fun (m/coerce :clatrix A#))
-       (and (coll? A#) (coll? (first A#))) (let [mA# (make-matrix ~A)]  
+       (and (coll? A#) (coll? (first A#))) (let [mA# (make-matrix ~A)]
                                              (clx/matrix (clx/dotom ~fun mA#) nil))
        (coll? A#)   (map ~op A#)
        (number? A#) (~op A#)))))
-=======
-(defmacro transform-with [A op fun]
-  `(cond
-     (is-matrix ~A) (~fun (clx/matrix ~A))
-     (and (coll? ~A) (coll? (first ~A))) (let [mA# (make-matrix ~A)]
-                                           (clx/matrix (clx/dotom ~fun mA#) nil))
-     (coll? ~A)   (map ~op ~A)
-     (number? ~A) (~op ~A)))
->>>>>>> 21f49259
+
 
 (defn pass-to-matrix
   "Make each element in coll a row-first matrix else pass it back as-is"
