;;; infix-tests.clj -- Unit tests of Incanter infix expression functions 

;; by Michael Nygard http://incanter.org
;; Sept 16 2011

;; Copyright (c) David Edgar Liebke, 2009. All rights reserved.  The use
;; and distribution terms for this software are covered by the Eclipse
;; Public License 1.0 (http://opensource.org/licenses/eclipse-1.0.php)
;; which can be found in the file epl-v10.html at the root of this
;; distribution.  By using this software in any fashion, you are
;; agreeing to be bound by the terms of this license.  You must not
;; remove this notice, or any other, from this software.



(ns incanter.infix-tests
  (:use clojure.test 
        (incanter core infix)))

;;;;;;;;;;;;;;;;;;;;;;;;;;;;;;;;;;;;;;;;;;;;;;;;;;;;;;;;;;;;;;;;;;;;;;;;;;;;;;;;
;; UNIT TESTS FOR incanter.infix.clj
;;;;;;;;;;;;;;;;;;;;;;;;;;;;;;;;;;;;;;;;;;;;;;;;;;;;;;;;;;;;;;;;;;;;;;;;;;;;;;;;

(deftest basic-arithmetic
  (is (= ($= 7 + 8 - 2 * 6 / 2) 9))
  (is (= ($= [1 2 3] + 5) '(6 7 8)))
  (is (= ($= [1 2 3] + [4 5 6]) '(5 7 9)))
  (is (= ($= [1 2 3] * [1 2 3]) '(1 4 9)))
  (is (= ($= [1 2 3] / [1 2 3]) '(1 1 1)))
  (is (= ($= (matrix [[1 2] [4 5]]) + 6) (matrix [[7 8] [10 11]])))
  (is (= ($= (trans [[1 2] [4 5]]) + 6) (matrix [[7 10] [8 11]])))
  (is (= ($= 8 ** 3) 512.0))
  (is (= ($= 8 ** 1/2) 2.8284271247461903))
  (is (= ($= 2 ** -2) 0.25))
  (is (= ($= [1 2 3] ** 2) '(1.0 4.0 9.0)))
  (is (= ($= 10 + 20 * (4 - 5) / 6) 20/3))
  (is (= ($= (10 + 20) * 4 - 5 / 6) 715/6))
  (is (= ($= 10 + 20 * (4 - 5 / 6)) 220/3))
  (is (= ($= ((((5 + 4) * 5)))) 45)))

(deftest functions-in-infix-expressions
  (is (= (let [x 10 y -5] ($= x + y / -10)) 21/2))
  (is (= ($= (sqrt 5) * 5 + 3 * 3) 20.18033988749895))
  (is (= ($= sq [1 2 3] + [1 2 3])  [2 6 12]))
  (is (= ($= sin 2 * Math/PI * 2) 5.713284232087328))
  (is (= ($= (cos 0) * 10) 10.0))
  (is (= ($= (tan 2) * Math/PI * 10) -68.64505182223235))
  (is (= ($= (asin 1/2) * 10) 5.23598775598299))
  (is (= ($= (acos 1/2) * 10) 10.47197551196598))
  (is (= ($= (atan 1/2) * 10) 4.636476090008061))
  (is (= ($= [1 2 3] / (sq [1 2 3]) + [5 6 7]) '(6 13/2 22/3)))
  (is (= ($= [1 2 3] + (sin [4 5 6])) '(0.2431975046920718 1.0410757253368614 2.720584501801074)))
  (is (= ($= 3 > (5 * 2/7)) true))
  (is (= ($= 3 <= (5 * 2/7)) false))
  (is (= ($= 3 != (5 * 2/7)) true))
  (is (= ($= 3 == (5 * 2/7)) false))
  (is (= ($= 3 != 8 || 6 > 12) true)))

(deftest matrix-products-in-infix
  (is (= ($= (matrix [1 2 3]) <*> (trans (matrix [1 2 3]))) (matrix [[1 2 3] [2 4 6] [3 6 9]])))
  (is (= ($= (trans [[1 2] [4 5]]) <*> (matrix [[1 2] [4 5]])) (matrix [[17 22] [22 29]])))
<<<<<<< HEAD
  (is (= ($= (trans (matrix [1 2 3 4])) <*> (matrix [1 2 3 4])) 30.0))
  (is (= ($= (matrix [1 2 3 4]) <*> (trans (matrix [1 2 3 4]))) (matrix [[1 2 3 4] [2 4 6 8] [3 6 9 12] [4 8 12 16]]))))
=======
  (is (= ($= (trans [1 2 3 4]) <*> [1 2 3 4]) (matrix [30.0])))
  (is (= ($= [1 2 3 4] <*> (trans [1 2 3 4])) (matrix [[1 2 3 4] [2 4 6 8] [3 6 9 12] [4 8 12 16]]))))
>>>>>>> 21f49259

(deftest kronecker-product-in-infix
  (is (= ($= (matrix [1 2 3]) <x> (matrix [1 2 3])) (matrix [1 2 3 2 4 6 3 6 9])))
  (is (= ($= (matrix [[1 2] [3 4] [5 6]]) <x> 4) (matrix [[4 8] [12 16] [20 24]])))
  (is (= ($= (matrix [[1 2] [3 4] [5 6]]) <x> (matrix [[1 2] [3 4]])) (matrix [[1 2 2 4] [3 4 6 8] [3 6 4 8] [9 12 12 16] [5 10 6 12] [15 20 18 24]])))
  (is (= ($= (matrix [1 2 3 4]) <x> 4) (matrix [4 8 12 16])))
  (is (= ($= (matrix [1 2 3 4]) <x> (trans (matrix [1 2 3 4]))) (matrix [[1 2 3 4] [2 4 6 8] [3 6 9 12] [4 8 12 16]]))))
<|MERGE_RESOLUTION|>--- conflicted
+++ resolved
@@ -1,4 +1,4 @@
-;;; infix-tests.clj -- Unit tests of Incanter infix expression functions 
+;;; infix-tests.clj -- Unit tests of Incanter infix expression functions
 
 ;; by Michael Nygard http://incanter.org
 ;; Sept 16 2011
@@ -14,7 +14,7 @@
 
 
 (ns incanter.infix-tests
-  (:use clojure.test 
+  (:use clojure.test
         (incanter core infix)))
 
 ;;;;;;;;;;;;;;;;;;;;;;;;;;;;;;;;;;;;;;;;;;;;;;;;;;;;;;;;;;;;;;;;;;;;;;;;;;;;;;;;
@@ -59,17 +59,14 @@
 (deftest matrix-products-in-infix
   (is (= ($= (matrix [1 2 3]) <*> (trans (matrix [1 2 3]))) (matrix [[1 2 3] [2 4 6] [3 6 9]])))
   (is (= ($= (trans [[1 2] [4 5]]) <*> (matrix [[1 2] [4 5]])) (matrix [[17 22] [22 29]])))
-<<<<<<< HEAD
   (is (= ($= (trans (matrix [1 2 3 4])) <*> (matrix [1 2 3 4])) 30.0))
+;;  (is (= ($= (trans [1 2 3 4]) <*> [1 2 3 4]) (matrix [30.0])))
   (is (= ($= (matrix [1 2 3 4]) <*> (trans (matrix [1 2 3 4]))) (matrix [[1 2 3 4] [2 4 6 8] [3 6 9 12] [4 8 12 16]]))))
-=======
-  (is (= ($= (trans [1 2 3 4]) <*> [1 2 3 4]) (matrix [30.0])))
-  (is (= ($= [1 2 3 4] <*> (trans [1 2 3 4])) (matrix [[1 2 3 4] [2 4 6 8] [3 6 9 12] [4 8 12 16]]))))
->>>>>>> 21f49259
+  ;;(is (= ($= [1 2 3 4] <*> (trans [1 2 3 4])) (matrix [[1 2 3 4] [2 4 6 8] [3 6 9 12] [4 8 12 16]]))))
 
 (deftest kronecker-product-in-infix
   (is (= ($= (matrix [1 2 3]) <x> (matrix [1 2 3])) (matrix [1 2 3 2 4 6 3 6 9])))
   (is (= ($= (matrix [[1 2] [3 4] [5 6]]) <x> 4) (matrix [[4 8] [12 16] [20 24]])))
   (is (= ($= (matrix [[1 2] [3 4] [5 6]]) <x> (matrix [[1 2] [3 4]])) (matrix [[1 2 2 4] [3 4 6 8] [3 6 4 8] [9 12 12 16] [5 10 6 12] [15 20 18 24]])))
   (is (= ($= (matrix [1 2 3 4]) <x> 4) (matrix [4 8 12 16])))
-  (is (= ($= (matrix [1 2 3 4]) <x> (trans (matrix [1 2 3 4]))) (matrix [[1 2 3 4] [2 4 6 8] [3 6 9 12] [4 8 12 16]]))))
+  (is (= ($= (matrix [1 2 3 4]) <x> (trans (matrix [1 2 3 4]))) (matrix [[1 2 3 4] [2 4 6 8] [3 6 9 12] [4 8 12 16]]))))