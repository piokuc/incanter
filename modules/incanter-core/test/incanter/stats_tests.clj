;;; core-test-cases.clj -- Unit tests of Incanter functions 

;; by David Edgar Liebke http://incanter.org
;; October 31, 2009

;; Copyright (c) David Edgar Liebke, 2009. All rights reserved.  The use
;; and distribution terms for this software are covered by the Eclipse
;; Public License 1.0 (http://opensource.org/licenses/eclipse-1.0.php)
;; which can be found in the file epl-v10.html at the root of this
;; distribution.  By using this software in any fashion, you are
;; agreeing to be bound by the terms of this license.  You must not
;; remove this notice, or any other, from this software.


;; to run these tests:
;; (use 'tests core-test-cases)
;;  need to load this file to define data variables
;; (use 'clojure.test)
;; then run tests
;; (run-tests 'incanter.tests.core-test-cases)

(ns incanter.stats-tests
  (:use clojure.test
        (incanter core stats))
  (:require [clojure.core.matrix :as m]))

;;;;;;;;;;;;;;;;;;;;;;;;;;;;;;;;;;;;;;;;;;;;;;;;;;;;;;;;;;;;;;;;;;;;;;;;;;;;;;;;
;; UNIT TESTS FOR incanter.stats.clj
;;;;;;;;;;;;;;;;;;;;;;;;;;;;;;;;;;;;;;;;;;;;;;;;;;;;;;;;;;;;;;;;;;;;;;;;;;;;;;;;

(def dataset1 (dataset [:a :b :c] [[1 2 3] [4 5 6] [7 8 9] [10 11 12]]))


(def summary-ds0 (to-dataset [[1] [4] [7]]))
(def summary-ds1 (to-dataset [[1] [3.142] [7]]))
(def summary-ds2 (to-dataset [["a"] ["b"] ["c"]]))
(def summary-ds3 (to-dataset [[:a] [:b] [:c]]))
(def summary-ds4 (to-dataset [[:a] ["b"] [:c]]))
(def summary-ds5 (to-dataset [[1] [2.1] [:c]]))
(def summary-ds6 (to-dataset [[1] [2.1] ["c"]]))
(def summary-ds7 (to-dataset [[1] [2.1] [nil]]))

(def summary-ds8 (to-dataset [["a"] ["b"] ["c"] ["d"] ["b"] ["e"] ["a"] ["b"] ["f"] ["a"] ["b"] ["e"]]))
(def summary-ds9 (to-dataset [["a" 1.2] [":b" 3] [:c 0.1] ["d" 8] ["b" 9] ["e" 7.21] ["a" 1E1] ["b" 6.0000] ["f" 1e-2] ["a" 3.0] ["b" 4] ["e" 5]]))

(def precision-ds0 (dataset
                    [:large :medium :small :sensitive]
                    [[1000000023   1000.000669  1.00000003   1000000.000023]  [1000000040  1000.000041  1.000000039  1000000.000035]  [1000000064  1000.000059  1.000000065  1000000.000057]
                     [1000000064   1000.000063  1.000000065  1000000.000062]  [1000000120  1000.000121  1.000000116  1000000.000114]  [1000000103  1000.000104  1.000000099  1000000.000096]
                     [1000000035   1000.00004   1.000000037  1000000.000031]  [1000000055  1000.000062  1.000000058  1000000.000054]  [1000000095  1000.000095  1.000000094  1000000.000093]
                     [1000000085   1000.000091  1.000000091  1000000.000082]  [1000000049  1000.00005   1.000000044  1000000.000041]  [1000000070  1000.000074  1.000000068  1000000.000067]
                     [1000000063   1000.000063  1.000000063  1000000.000059]  [1000000083  1000.000076  1.000000079  1000000.000074]  [1000000086  1000.000083  1.000000084  1000000.000078]
                     [1000000055   1000.000061  1.000000058  1000000.000053]  [1000000032  1000.00003   1.000000037  1000000.000028]  [1000000069  1000.000069  1.000000078  1000000.000069]
                     [1000000089   1000.00009   1.000000092  1000000.000086]  [1000000125  1000.000116  1.00000012   1000000.000115]  [1000000063  1000.000058  1.000000055  1000000.000054]
                     [1000000073   1000.000074  1.000000077  1000000.000072]  [1000000037  1000.000035  1.000000035  1000000.000027]  [1000000083  1000.000084  1.000000086  1000000.000081]
                     [1000000070   1000.000067  1.000000066  1000000.000063]  [1000000068  1000.000072  1.000000071  1000000.000063]  [1000000106  1000.000105  1.00000011   1000000.0001]
                     [1000000097   1000.000091  1.000000091  1000000.00009]   [1000000076  1000.000077  1.00000007   1000000.00007]   [1000000045  1000.00004   1.000000044  1000000.000037]
                     [1000000103   1000.000108  1.000000109  1000000.000099]  [1000000110  1000.000117  1.000000109  1000000.000107]  [1000000112  1000.000114  1.00000012   1000000.000111]
                     [1000000114   1000.000117  1.00000011   1000000.000108]  [1000000098  1000.000099  1.000000101  1000000.000096]  [1000000046  1000.000039  1.000000045  1000000.000039]
                     [1000000051   1000.000046  1.000000042  1000000.000042]  [1000000110  1000.000105  1.000000108  1000000.000101]  [1000000056  1000.000057  1.000000056  1000000.00005]]))

(deftest variance-precision-test
  (is (within 1E-13 7.354943E-10 (variance ($ :sensitive precision-ds0))))
  (is (within 1E-19 7.315992E-16 (variance ($ :small precision-ds0))))
  (is (within 1E-13 9.697281E-9 (variance ($ :medium precision-ds0))))
  (is (within 0.001 736.7868 (variance ($ :large precision-ds0)))))

<<<<<<< HEAD
=======
(deftest sd-test
  ;; calculate the standard deviation of a variable
  (is (= (sd x) 31.6478013980961))
  (is (= (map sd A) [1.0 1.0 1.0 1.0])))

(deftest covariance-test
  ;; get the covariance between two variables
  (is (= (Math/round (covariance x y)) 2263)))

(deftest median-test
  ;; calculate the median of a variable
  (is (= (median x) 113.0))
  (is (Double/isNaN (median []))))

(deftest kurtosis-test
  (let [test-sample [2.00 2.00 2.00 2.00 2.00
                     2.00 2.00 2.00 2.00 2.00
                     2.00 2.00 2.00 2.00 2.00
                     2.00 3.00 3.00 3.00 3.00
                     3.00 3.00 3.00 3.00 3.00
                     3.00 3.00 3.00 3.00 3.00
                     3.00 3.00 3.00 3.00 3.00
                     3.00 3.00 3.00 3.00 3.00
                     3.00 3.00 3.00 3.00 3.00
                     3.00 3.00 3.00 3.00 3.00
                     3.00 3.00 3.00 3.00 3.00
                     3.00 3.00 3.00 3.00 3.00
                     3.00 3.00 3.00 3.00 3.00
                     3.00 3.00 3.00 3.00 3.00
                     3.00 3.00 3.00 3.00 3.00
                     3.00 3.00 3.00 3.00 3.00
                     3.00 3.00 4.00 4.00 4.00
                     4.00 4.00 4.00 4.00 4.00
                     4.00 4.00 4.00 4.00 4.00
                     4.00 4.00 4.00 4.00 2.00]]
    (testing "correctness of result"
      (is (= -0.11735294117647133 (kurtosis test-sample))))
    (testing "invariance of calculation"
      (let [kurtosis-diff (- (kurtosis (map (partial * 10) test-sample))
                            (kurtosis test-sample))]
        (is (< kurtosis-diff 1e-15))))
    ))

(deftest sample-tests
  ;; test sample function
  (is (not= (sample (range 10) :replacement false) (range 10)))
  (is (= (count (sample (range 10))) 10))
  (is (= (count (sample (range 10) :size 5)) 5))
  (is (= (count (sample (range 10) :size 5 :replacement false)) 5))
  (is (= (count (sample (range 10) :replacement false)) (count (range 10))))
  (is (= (into #{} (sample (range 10) :replacement false)) (into #{} (range 10))))
  (is (= (nrow (sample test-mat :size 3)) 3))
  (is (= (nrow (sample dataset1 :size 3)) 3)))

(deftest sample-mean-test
 (is (= 3.0 
      (mean [2 3 4]))))

(deftest stdev-test
 (is (= 2.138089935299395 
      (sd [2 4 4 4 5 5 7 9]))))

(deftest simple-regresssion-tests
 (let [r (simple-regression [2 4] [1 3])]
  (is (= 3.0
	 (predict r 2)))))	 


>>>>>>> 1b196533
(deftest odds-ratio-test
  (let [p1 9/10
	p2 2/10]
    (is (= 36
	   (odds-ratio p1 p2)))))

(deftest correlation-precision-test
  (is (within 1E-6 -0.05412184 (correlation ($ :large precision-ds0)  ($ :medium precision-ds0))))
  (is (within 1E-6 0.9865475   (correlation ($ :large precision-ds0)  ($ :small precision-ds0))))
  (is (within 1E-6 -0.01092723 (correlation ($ :medium precision-ds0) ($ :small precision-ds0))))
  (is (within 1E-5 0.9941202   (correlation ($ :large precision-ds0)  ($ :sensitive precision-ds0))))
  (is (within 1E-5 -0.02104787 (correlation ($ :medium precision-ds0) ($ :sensitive precision-ds0))))
  (is (within 1E-5 0.9942994   (correlation ($ :small precision-ds0)  ($ :sensitive precision-ds0)))))

(deftest jaccard-examples
 (is (= 2/6
	(jaccard-index #{1 2 3 4} #{3 4 5 6})))
 (is (= 2/5
	(jaccard-distance #{1 2 3 4} #{2 3 4 5}))))

;; Each set has four elements, and the intersection of these two sets has only one element: ht.
;;     {ni,ig,gh,ht}
;;     {na,ac,ch,ht}
;; Plugging this into the formula, we calculate, s = (2 · 1) / (4 + 4) = 0.25.
(deftest dice-string
  (is
   (== 0.25
      (dice-coefficient-str "night" "nacht"))))

(deftest get-ngrams
  (is (= #{"gh" "ht" "ni" "ig"}
	 (bigrams "night"))))

;;TODO: think about a hamming distance that measure how far something is off for k-way classification rather than just binary classification.
(deftest hamming-ints-and-strings
 (is (= 2
	(hamming-distance 1011101 1001001)))
 (is (= 3
	(hamming-distance 2173896 2233796)))
 (is (= 3
        (hamming-distance "toned" "roses"))))

(deftest lee-distance-withq
 (is (= (+ 1 2 0 3)
        (lee-distance 3340 2543 6))))

;;since the following three edits change one into the other, and there is no way to do it with fewer than three edits:
   ;; 1. kitten → sitten (substitution of 's' for 'k')
   ;; 2. sitten → sittin (substitution of 'i' for 'e')
   ;; 3. sittin → sitting (insert 'g' at the end).
(deftest levenshtein-kitten
 (is (= 3
	(levenshtein-distance "kitten" "sitting")))
 (is (= 3
	(levenshtein-distance "Sunday" "Saturday"))))

(deftest damerau-levenshtein-distance-tests
  (let [a "TO"
	b "OT"
	c "OST"]
    (is (= 1 (damerau-levenshtein-distance a b)))
    (is (= 1 (damerau-levenshtein-distance b c)))
    (is (= 3 (damerau-levenshtein-distance a c)))))

(deftest scalar-abs-test
  (is
    (= 9223372036854775808
       (scalar-abs -9223372036854775808))))

(deftest summary-datasets
  (is (summarizable? 0 summary-ds0))
  (is (summarizable? 0 summary-ds1))
  (is (summarizable? 0 summary-ds2))
  (is (summarizable? 0 summary-ds3))
  (is (summarizable? 0 summary-ds4))
  (is (not (summarizable? 0 summary-ds5)))
  (is (not (summarizable? 0 summary-ds6)))
  (is (summarizable? 0 summary-ds7)))

(defn mean-test [m]
  (is (= (map mean (trans m)) [108.0 130.0])))

(defn sample-mean-test []
 (is (= 3.0
        (mean [2 3 4]))))

(defn variance-test [m]
  (is (= (map variance (trans m)) [1001.5833333333334 5416.666666666667])))

(defn sd-test [m x]
  ;; calculate the standard deviation of a variable
  (is (= (sd x) 31.6478013980961))
  (is (= (map sd m) [1.0 1.0 1.0 1.0])))

(defn median-test [x]
  ;; calculate the median of a variable
  (is (= (median x) 113.0)))

(defn covariance-test [x y]
  ;; get the covariance between two variables
  (is (= (Math/round (covariance x y)) 2263)))

(defn covariance-test-2 []
  (is (= 5.333333333333333
	 (covariance
	  [3 1 3 9]
	  [4 4 8 8]))))

(defn pearson-test []
  (is (within 0.0001 1
	      (correlation [5 6 7 8] [8 9 10 11]))))

(defn correlation-ratio-example []
  (let [algebra [45, 70, 29, 15, 21]
	geometry [40, 20, 30 42]
	statistics [65, 95, 80, 70, 85, 73]]

    (is (within 0.0001
		0.8386
		(correlation-ratio
		 algebra
		 geometry
		 statistics)))))

(defn sample-test [m]
  ;; test sample function
  (is (not= (sample (range 10) :replacement false) (range 10)))
  (is (= (count (sample (range 10))) 10))
  (is (= (count (sample (range 10) :size 5)) 5))
  (is (= (count (sample (range 10) :size 5 :replacement false)) 5))
  (is (= (count (sample (range 10) :replacement false)) (count (range 10))))
  (is (= (into #{} (sample (range 10) :replacement false)) (into #{} (range 10))))
  (is (= (nrow (sample m :size 3)) 3))
  (is (= (nrow (sample dataset1 :size 3)) 3)))

(defn ranking-test []
  (is (=
       {97 2, 99 3, 100 4, 101 5, 103 6, 106 7, 110 8, 112 9, 113 10, 86 1}
       (into {}
             (map (fn [[x [y & more]]] [x y])
                  (seq (rank-index [106 86 100 101 99 103 97 113 112 110]))))
       )))

(defn spearmans-rho-test []
  (is (within 0.000001 (float -29/165)
	 (spearmans-rho [106 86 100 101 99 103 97 113 112 110]
			[7 0 27 50 28 29 20 12 6 17]))))

(defn kendalls-tau-test []
  (is (= 23/45
	 (kendalls-tau [4 10 3 1 9 2 6 7 8 5]
		       [5 8 6 2 10 3 9 4 7 1])))
  (is (= 9/13
	 (kendalls-tau
	  [1 3 2 4 5 8 6 7 13 10 12 11 9]
	  [1 4 3 2 7 5 6 8 9 10 12 13 11]))))

(defn concordancy-test []
  (is (discordant? [[4 2] [2 4]]))
  (is (= 4
	 (discordant-pairs [1 2 3 4 5]
			   [3 4 1 2 5]))))

(defn kendalls-tau-distance-test []
  (is (= 4
	 (kendalls-tau-distance [1 2 3 4 5]
				[3 4 1 2 5])))
  (is (= 2/5
	 (normalized-kendall-tau-distance [1 2 3 4 5]
					  [3 4 1 2 5]))))

(defn gamma-coefficient-test []
  (is (= 1
       (gamma-coefficient [1 2 3]
                          [4 5 6])))
  (is (= -1
       (gamma-coefficient [1 2 3]
                          [0 -1 -2])))
  (is (= 1/3
       (gamma-coefficient [1 2 3]
                          [0 -1 1]))))

(deftest euclid-test
  (is
   (= 2.8284271247461903
      (euclidean-distance [2 4 3 1 6]
			  [3 5 1 2 5]))))

(deftest manhattan-test
  (is
   (= (+ 1.0 1 2 1 1)
      (manhattan-distance [2 4 3 1 6]
			  [3 5 1 2 5]))))

(deftest minkowski-test
  (is
   (= 2.2894284851066637
      (minkowski-distance
        [2 4 3 1 6] [3 5 1 2 5] 3))))

(deftest chebyshev-test
  (is
   (== 2
      (chebyshev-distance [2 4 3 1 6]
			  [3 5 1 2 5]))))

(deftest cosine-sim-test
  (is
   (=  0.938572618717412
       (cosine-similarity  [2 4 3 1 6]
			   [3 5 1 2 5]))))

(deftest tanimoto-sim-test
  (is
   (=  0.8840579710144928
       (tanimoto-coefficient  [2 4 3 1 6]
			      [3 5 1 2 5]))))

(defn simple-p-value-test []
  (testing "Basic p-value testing"
    (is (= 1.0 (simple-p-value (range 1 11) 5.5)))
    (is (< 0.999 (simple-p-value (range 1 11) 5.499)))))

(defn t-test-test []
  (testing "Return values for a t-test"
    (let [t-test-result
          (t-test
           [1,1,1,1,2,2,2,4,4,4,4]
           :y [1,1,2,2,2,4,4])]
      (is (> 1 (:p-value t-test-result))))))

(defn benford-law-test []
  (let [coll (matrix [1131111 623946 325911 1799255 199654 299357 3819495 359578 285984 2214801 341104 1303129 444480 295177 450269 1758026 498061 422457 315689 1160446 573568 253962 515211 998573 677829 1289257 572988 482990 765723 337178])]
    (is
      (= (format "%.8f" 5.4456385557467595)
         (format "%.8f" (:X-sq (benford-test coll)))))))

(defn linear-model-with-zero-ss []
  ;; pre 1.5.0 linear model would have a divide by zero exception with this data
  (let [data [0.0 2.0 0.0 0.0 0.0 1.0 1.0 3.0 0.0 2.0 0.0 1.0 2.0 0.0 0.0 0.0 0.0 1.0 2.0 0.0 1.0 1.0]
        lm (linear-model data data)]
    (is (= 1.0 (:r-square lm)))))

(defn linear-model-r2-test []
  (let [x [10 12 10 15 14 12 13 15 16 14 13 12 11 10 13 13 14 18 17 14]
        y [3.33 2.92 2.56 3.08 3.57 3.31 3.45 3.93 3.82 3.70
           3.26 3.00 2.74 2.85 3.33 3.29 3.58 3.85 4.00 3.50]
        lm (linear-model y x)]
    (testing "Linear Model R^2 tests"
      (is (m/equals 0.6682675 (:r-square lm)  1E-7))
      (is (m/equals 0.6292401 (:adj-r-square lm) 1E-7)))))

(defn simple-regresssion-test []
 (let [r (simple-regression [2 4] [1 3])]
  (is (m/equals 3.0 (predict r 2)))))

(deftest compliance-test
  (doseq [impl [:clatrix :ndarray :persistent-vector :vectorz]]
    (set-current-implementation impl)
    (let [m1 (matrix [[1 2 3]
                      [4 5 6]
                      [7 8 9]
                      [10 11 12]])
          m2 (matrix [[39      10 ]
                      [51      20 ]
                      [60      30 ]
                      [64      40 ]
                      [73      50 ]
                      [83      60 ]
                      [90      70 ]
                      [93      80 ]
                      [99      90 ]
                      [105     100]
                      [110     110]
                      [111     120]
                      [113     130]
                      [117     140]
                      [120     150]
                      [125     160]
                      [130     170]
                      [133     180]
                      [133     190]
                      [134     200]
                      [138     210]
                      [140     220]
                      [145     230]
                      [146     240]
                      [148     250]])
          x (sel m2 :cols 0)
          y (sel m2 :cols 1)]
      (println (str "compliance test " impl))
      (mean-test m2)
      (sample-mean-test)
      (variance-test m2)
      (sd-test m1 x)
      (median-test x)
      (covariance-test x y)
      (pearson-test)
      (correlation-ratio-example)
      (sample-test m2)
      (ranking-test)
      (spearmans-rho-test)
      (kendalls-tau-test)
      (concordancy-test)
      (kendalls-tau-distance-test)
      (gamma-coefficient-test)
      (euclid-test)
      (manhattan-test)
      (minkowski-test)
      (chebyshev-test)
      (cosine-sim-test)
      (tanimoto-sim-test)
      (simple-p-value-test)
      (t-test-test)
      (benford-law-test)
      (linear-model-with-zero-ss)
      (linear-model-r2-test)
      (simple-regresssion-test))))<|MERGE_RESOLUTION|>--- conflicted
+++ resolved
@@ -65,77 +65,6 @@
   (is (within 1E-13 9.697281E-9 (variance ($ :medium precision-ds0))))
   (is (within 0.001 736.7868 (variance ($ :large precision-ds0)))))
 
-<<<<<<< HEAD
-=======
-(deftest sd-test
-  ;; calculate the standard deviation of a variable
-  (is (= (sd x) 31.6478013980961))
-  (is (= (map sd A) [1.0 1.0 1.0 1.0])))
-
-(deftest covariance-test
-  ;; get the covariance between two variables
-  (is (= (Math/round (covariance x y)) 2263)))
-
-(deftest median-test
-  ;; calculate the median of a variable
-  (is (= (median x) 113.0))
-  (is (Double/isNaN (median []))))
-
-(deftest kurtosis-test
-  (let [test-sample [2.00 2.00 2.00 2.00 2.00
-                     2.00 2.00 2.00 2.00 2.00
-                     2.00 2.00 2.00 2.00 2.00
-                     2.00 3.00 3.00 3.00 3.00
-                     3.00 3.00 3.00 3.00 3.00
-                     3.00 3.00 3.00 3.00 3.00
-                     3.00 3.00 3.00 3.00 3.00
-                     3.00 3.00 3.00 3.00 3.00
-                     3.00 3.00 3.00 3.00 3.00
-                     3.00 3.00 3.00 3.00 3.00
-                     3.00 3.00 3.00 3.00 3.00
-                     3.00 3.00 3.00 3.00 3.00
-                     3.00 3.00 3.00 3.00 3.00
-                     3.00 3.00 3.00 3.00 3.00
-                     3.00 3.00 3.00 3.00 3.00
-                     3.00 3.00 3.00 3.00 3.00
-                     3.00 3.00 4.00 4.00 4.00
-                     4.00 4.00 4.00 4.00 4.00
-                     4.00 4.00 4.00 4.00 4.00
-                     4.00 4.00 4.00 4.00 2.00]]
-    (testing "correctness of result"
-      (is (= -0.11735294117647133 (kurtosis test-sample))))
-    (testing "invariance of calculation"
-      (let [kurtosis-diff (- (kurtosis (map (partial * 10) test-sample))
-                            (kurtosis test-sample))]
-        (is (< kurtosis-diff 1e-15))))
-    ))
-
-(deftest sample-tests
-  ;; test sample function
-  (is (not= (sample (range 10) :replacement false) (range 10)))
-  (is (= (count (sample (range 10))) 10))
-  (is (= (count (sample (range 10) :size 5)) 5))
-  (is (= (count (sample (range 10) :size 5 :replacement false)) 5))
-  (is (= (count (sample (range 10) :replacement false)) (count (range 10))))
-  (is (= (into #{} (sample (range 10) :replacement false)) (into #{} (range 10))))
-  (is (= (nrow (sample test-mat :size 3)) 3))
-  (is (= (nrow (sample dataset1 :size 3)) 3)))
-
-(deftest sample-mean-test
- (is (= 3.0 
-      (mean [2 3 4]))))
-
-(deftest stdev-test
- (is (= 2.138089935299395 
-      (sd [2 4 4 4 5 5 7 9]))))
-
-(deftest simple-regresssion-tests
- (let [r (simple-regression [2 4] [1 3])]
-  (is (= 3.0
-	 (predict r 2)))))	 
-
-
->>>>>>> 1b196533
 (deftest odds-ratio-test
   (let [p1 9/10
 	p2 2/10]
@@ -228,11 +157,13 @@
 (defn sd-test [m x]
   ;; calculate the standard deviation of a variable
   (is (= (sd x) 31.6478013980961))
-  (is (= (map sd m) [1.0 1.0 1.0 1.0])))
+  (is (= (map sd m) [1.0 1.0 1.0 1.0]))
+  (is (= 2.138089935299395 (sd [2 4 4 4 5 5 7 9]))))
 
 (defn median-test [x]
   ;; calculate the median of a variable
-  (is (= (median x) 113.0)))
+  (is (= (median x) 113.0))
+  (is (Double/isNaN (median []))))
 
 (defn covariance-test [x y]
   ;; get the covariance between two variables
@@ -306,6 +237,35 @@
   (is (= 2/5
 	 (normalized-kendall-tau-distance [1 2 3 4 5]
 					  [3 4 1 2 5]))))
+
+(defn kurtosis-test []
+  (let [test-sample [2.00 2.00 2.00 2.00 2.00
+                     2.00 2.00 2.00 2.00 2.00
+                     2.00 2.00 2.00 2.00 2.00
+                     2.00 3.00 3.00 3.00 3.00
+                     3.00 3.00 3.00 3.00 3.00
+                     3.00 3.00 3.00 3.00 3.00
+                     3.00 3.00 3.00 3.00 3.00
+                     3.00 3.00 3.00 3.00 3.00
+                     3.00 3.00 3.00 3.00 3.00
+                     3.00 3.00 3.00 3.00 3.00
+                     3.00 3.00 3.00 3.00 3.00
+                     3.00 3.00 3.00 3.00 3.00
+                     3.00 3.00 3.00 3.00 3.00
+                     3.00 3.00 3.00 3.00 3.00
+                     3.00 3.00 3.00 3.00 3.00
+                     3.00 3.00 3.00 3.00 3.00
+                     3.00 3.00 4.00 4.00 4.00
+                     4.00 4.00 4.00 4.00 4.00
+                     4.00 4.00 4.00 4.00 4.00
+                     4.00 4.00 4.00 4.00 2.00]]
+    (testing "correctness of result"
+      (is (= -0.11735294117647133 (kurtosis test-sample))))
+    (testing "invariance of calculation"
+      (let [kurtosis-diff (- (kurtosis (map (partial * 10) test-sample))
+                             (kurtosis test-sample))]
+        (is (< kurtosis-diff 1e-15))))
+    ))
 
 (defn gamma-coefficient-test []
   (is (= 1
@@ -441,6 +401,7 @@
       (kendalls-tau-test)
       (concordancy-test)
       (kendalls-tau-distance-test)
+      (kurtosis-test)
       (gamma-coefficient-test)
       (euclid-test)
       (manhattan-test)
