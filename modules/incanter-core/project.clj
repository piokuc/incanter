(defproject incanter/incanter-core "1.9.1-SNAPSHOT"
  :description "Incanter-core is the core module of the Incanter project."
  :url "http://incanter.org/"
  :license {:name "Eclipse Public License"
            :url "http://www.eclipse.org/legal/epl-v10.html"}
  :scm {:name "git"
        :url "https://github.com/incanter/incanter"
        :dir "modules/incanter-core"}
  :min-lein-version "2.0.0"
  :java-source-paths ["java"]
  :dependencies [[org.clojure/clojure "1.8.0"]
                 [org.clojure/math.combinatorics "0.1.1" :exclusions [org.clojure/clojure]]
<<<<<<< HEAD
                 [net.mikera/vectorz-clj "0.41.0" :exclusions [org.clojure/clojure]]
=======
                 [net.mikera/vectorz-clj "0.43.0" :exclusions [org.clojure/clojure]]
>>>>>>> 7efd0991
                 [net.mikera/core.matrix "0.49.0" :exclusions [org.clojure/clojure]]
                 [net.sourceforge.parallelcolt/parallelcolt "0.10.1"]]
  :profiles {:dev {:dependencies [[clatrix "0.5.0" :exclusions [org.clojure/clojure net.mikera/core.matrix]]
                                  [org.jblas/jblas "1.2.3"]]}}
  )<|MERGE_RESOLUTION|>--- conflicted
+++ resolved
@@ -10,11 +10,7 @@
   :java-source-paths ["java"]
   :dependencies [[org.clojure/clojure "1.8.0"]
                  [org.clojure/math.combinatorics "0.1.1" :exclusions [org.clojure/clojure]]
-<<<<<<< HEAD
-                 [net.mikera/vectorz-clj "0.41.0" :exclusions [org.clojure/clojure]]
-=======
                  [net.mikera/vectorz-clj "0.43.0" :exclusions [org.clojure/clojure]]
->>>>>>> 7efd0991
                  [net.mikera/core.matrix "0.49.0" :exclusions [org.clojure/clojure]]
                  [net.sourceforge.parallelcolt/parallelcolt "0.10.1"]]
   :profiles {:dev {:dependencies [[clatrix "0.5.0" :exclusions [org.clojure/clojure net.mikera/core.matrix]]
