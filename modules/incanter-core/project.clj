--- conflicted
+++ resolved
@@ -1,8 +1,4 @@
-<<<<<<< HEAD
 (defproject incanter/incanter-core "1.9.0-SNAPSHOT"
-=======
-(defproject incanter/incanter-core "1.5.6-SNAPSHOT"
->>>>>>> be3bb880
   :description "Incanter-core is the core module of the Incanter project."
   :url "http://incanter.org/"
   :license {:name "Eclipse Public License"
