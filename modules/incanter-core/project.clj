(defproject incanter/incanter-core "1.5.5-SNAPSHOT"
  :description "Incanter-core is the core module of the Incanter project."
  :url "http://incanter.org/"
  :license {:name "Eclipse Public License"
            :url "http://www.eclipse.org/legal/epl-v10.html"}
  :scm {:name "git" :url "https://github.com/liebke/incanter"}
  :min-lein-version "2.0.0"
  :dependencies [[org.clojure/clojure "1.5.1"]
                 [org.clojure/math.combinatorics "0.0.4"
                  :exclusions [org.clojure/clojure]]
<<<<<<< HEAD
                 [net.sourceforge.parallelcolt/parallelcolt "0.10.0"]
                 [net.mikera/core.matrix "0.7.2"]
                 [clatrix/clatrix "0.3.0-SNAPSHOT"
=======
                 [net.sourceforge.parallelcolt/parallelcolt "0.10.1"]
                 [clatrix/clatrix "0.3.0"
>>>>>>> 21f49259
                  :exclusions [org.clojure/clojure]]]
  :java-source-paths ["java"])<|MERGE_RESOLUTION|>--- conflicted
+++ resolved
@@ -8,13 +8,8 @@
   :dependencies [[org.clojure/clojure "1.5.1"]
                  [org.clojure/math.combinatorics "0.0.4"
                   :exclusions [org.clojure/clojure]]
-<<<<<<< HEAD
-                 [net.sourceforge.parallelcolt/parallelcolt "0.10.0"]
-                 [net.mikera/core.matrix "0.7.2"]
-                 [clatrix/clatrix "0.3.0-SNAPSHOT"
-=======
+                 [net.mikera/core.matrix "0.23.0"]
                  [net.sourceforge.parallelcolt/parallelcolt "0.10.1"]
                  [clatrix/clatrix "0.3.0"
->>>>>>> 21f49259
                   :exclusions [org.clojure/clojure]]]
   :java-source-paths ["java"])